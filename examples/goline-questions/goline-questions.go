--- conflicted
+++ resolved
@@ -38,36 +38,21 @@
         goline.Ask(&b, "Enter an int:  ", func(a *goline.Question) {
             a.Responses[goline.AskOnError] = a.Question
             a.Default = 13
-<<<<<<< HEAD
             a.In(goline.IntRange{26, 62})
             a.Panic = func(err error) {
                 fmt.Printf("Error: %s\n", err.Error())
             }
-=======
-            a.In(goline.IntRange{26, 320})
->>>>>>> 73fc2f24
         })
         fmt.Printf("Integer %d\n", b)
 
         // Read a string contained in a set of possible values.
         var broken bool
         cont = !goline.Confirm("Exit?  ", true, func(a *goline.Question) {
-<<<<<<< HEAD
             a.Panic = func(err error) {
                 if err == io.EOF {
                     broken = true
                 }
                 fmt.Printf("Error: %s\n", err.Error())
-=======
-            pnc := a.Panic
-            a.Panic = func(err os.Error) {
-                if err == os.EOF {
-                    broken = true
-                }
-                if pnc != nil {
-                    pnc(err)
-                }
->>>>>>> 73fc2f24
             }
         })
         cont = cont && !broken
