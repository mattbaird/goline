package goline

/*
 *  Filename:    errors.go
 *  Package:     goline
 *  Author:      Bryan Matsuo <bmatsuo@soe.ucsc.edu>
 *  Created:     Tue Aug 23 19:42:49 PDT 2011
 *  Description: 
 */
import (
	"errors"
	"fmt"

	"reflect"
)

//  Some simple errors with no dynamic String() elements.
var (
	ErrorEmptyInput = NewErrorRecoverable("Can not use empty string as value")
	ErrorNoChoices  = NewError("No Menu choices given")
)

//  An interface for errors which prompts can recover from.
type RecoverableError interface {
	error
	IsRecoverable() bool
}

<<<<<<< HEAD
func NewError(msg string) error { return errors.New(msg) }
=======
//  An interface for RecoverableErrors which have predetermined, simple
//  responses.
type RespondableError interface {
    RecoverableError
    Response() Response
}

func NewError(msg string) os.Error { return os.NewError(msg) }
>>>>>>> 73fc2f24
func NewErrorRecoverable(msg string) SimpleRecoverableError {
	return SimpleRecoverableError(msg)
}

//  A simple wrapper turning strings into RecoverableErrors
type SimpleRecoverableError string

func (err SimpleRecoverableError) IsRecoverable() bool { return true }
func (err SimpleRecoverableError) Error() string       { return string(err) }

//  Returns true if error e implements RecoverableError.
<<<<<<< HEAD
func CanRecover(e error) (ok bool) {
	switch e.(type) {
	case RecoverableError:
		ok = e.(RecoverableError).IsRecoverable()
	}
	return
=======
func ErrorIsRecoverable(e os.Error) (ok bool) {
    switch e.(type) {
    case RecoverableError:
        ok = e.(RecoverableError).IsRecoverable()
    }
    return
>>>>>>> 73fc2f24
}

//  Returns true if error e implements RespondableError.
func ErrorHasResponse(e os.Error) (ok bool) {
    switch e.(type) {
    case RespondableError:
        ok = true
    }
    return
}

//  Raises a run-time panic if the error err is not a RecoverableError.
<<<<<<< HEAD
func panicUnrecoverable(err error) {
	if err != nil && !CanRecover(err) {
		panic(err)
	}
=======
func panicUnrecoverable(err os.Error) {
    if err != nil && !ErrorIsRecoverable(err) {
        panic(err)
    }
>>>>>>> 73fc2f24
}

//  Errors returned when the input is too large to fit in a standard data type.
type ErrorPrecision struct{ Wide, Thin interface{} }

var errPrecisionMsg = "Input out of destination range (%v -> %v)"

func (e ErrorPrecision) Error() string      { return fmt.Sprintf(errPrecisionMsg, e.Wide, e.Thin) }
func (e ErrorPrecision) IsRecoverable() bool { return true }
func (e ErrorPrecision) Response() Response { return Precision }

//  Errors returned when the input provided was not in a Question's AnswerSet.
type ErrorNotInSet struct{ error }

func (a *Question) makeErrorNotInSet(val interface{}) ErrorNotInSet {
	return ErrorNotInSet{
		fmt.Errorf("%s %s (%#v)", a.Responses[NotInSet], a.set.String(), val)}
}
func (err ErrorNotInSet) IsRecoverable() bool { return true }
func (err ErrorNotInSet) Response() Response { return NotInSet }

//  Errors raised when the input (or default, or first-answer) are not of the
//  prompting Question's type.
type ErrorType struct {
	msg      string
	exp, rec reflect.Value
}

func makeTypeError(msg string, exp, rec interface{}) error {
	return ErrorType{msg, reflect.ValueOf(exp), reflect.ValueOf(rec)}
}
func (a *Question) makeTypeError(expect, recv interface{}) error {
	return makeTypeError(a.Responses[InvalidType], expect, recv)
}
func (e ErrorType) IsRecoverable() bool { return true }
func (e ErrorType) ExpKind() string     { return e.exp.Kind().String() }
func (e ErrorType) RecKind() string     { return e.rec.Kind().String() }
func (e ErrorType) Error() string {
	return fmt.Sprintf("%s (%s != %s)", e.msg, e.RecKind(), e.ExpKind())
}
func (e ErrorType) Response() Response { return InvalidType }

//  Errors raised when an AnswerSet of improper type was given to the Question.
type ErrorMemberType struct{ Set, Member reflect.Type }

func makeErrorMemberType(s AnswerSet, member interface{}) error {
	return ErrorMemberType{reflect.TypeOf(s), reflect.TypeOf(member)}
}
func (err ErrorMemberType) Type() string       { return err.Set.String() }
func (err ErrorMemberType) MemberType() string { return err.Member.String() }
func (err ErrorMemberType) Error() string {
	return fmt.Sprintf("%s can't contain %s", err.Type(), err.MemberType())
}<|MERGE_RESOLUTION|>--- conflicted
+++ resolved
@@ -10,7 +10,6 @@
 import (
 	"errors"
 	"fmt"
-
 	"reflect"
 )
 
@@ -26,18 +25,7 @@
 	IsRecoverable() bool
 }
 
-<<<<<<< HEAD
 func NewError(msg string) error { return errors.New(msg) }
-=======
-//  An interface for RecoverableErrors which have predetermined, simple
-//  responses.
-type RespondableError interface {
-    RecoverableError
-    Response() Response
-}
-
-func NewError(msg string) os.Error { return os.NewError(msg) }
->>>>>>> 73fc2f24
 func NewErrorRecoverable(msg string) SimpleRecoverableError {
 	return SimpleRecoverableError(msg)
 }
@@ -49,44 +37,28 @@
 func (err SimpleRecoverableError) Error() string       { return string(err) }
 
 //  Returns true if error e implements RecoverableError.
-<<<<<<< HEAD
 func CanRecover(e error) (ok bool) {
 	switch e.(type) {
 	case RecoverableError:
 		ok = e.(RecoverableError).IsRecoverable()
 	}
 	return
-=======
-func ErrorIsRecoverable(e os.Error) (ok bool) {
-    switch e.(type) {
-    case RecoverableError:
-        ok = e.(RecoverableError).IsRecoverable()
-    }
-    return
->>>>>>> 73fc2f24
 }
 
 //  Returns true if error e implements RespondableError.
-func ErrorHasResponse(e os.Error) (ok bool) {
-    switch e.(type) {
-    case RespondableError:
-        ok = true
-    }
-    return
-}
+//func ErrorHasResponse(e error) (ok bool) {
+//    switch e.(type) {
+//    case RespondableError:
+//        ok = true
+//    }
+//    return
+//}
 
 //  Raises a run-time panic if the error err is not a RecoverableError.
-<<<<<<< HEAD
 func panicUnrecoverable(err error) {
 	if err != nil && !CanRecover(err) {
 		panic(err)
 	}
-=======
-func panicUnrecoverable(err os.Error) {
-    if err != nil && !ErrorIsRecoverable(err) {
-        panic(err)
-    }
->>>>>>> 73fc2f24
 }
 
 //  Errors returned when the input is too large to fit in a standard data type.
