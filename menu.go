package goline

/*
 *  Filename:    menu.go
 *  Package:     goline
 *  Author:      Bryan Matsuo <bmatsuo@soe.ucsc.edu>
 *  Created:     Sat Aug 13 23:31:27 PDT 2011
 *  Description: 
 */
import (
<<<<<<< HEAD
	"fmt"
	"reflect"
	"strconv"
=======
    "strconv"
    //"reflect"
    "fmt"
    "os"
>>>>>>> 73fc2f24
)

//  Construct an IndexMode by combining index options and suffix options.
//      mode1 := Literal | DefaultSuffix // Items like "- Hello"
//      mode2 := Number | LiteralSuffix // Items like "1::Hello"
//      mode3 := Letter | DefaultSuffix // Items like "a. Hello"
//  Do not combine multiple index options, or multiple suffix options. There
//  will likely be unintended consequences.
type IndexMode uint

const (
<<<<<<< HEAD
	Literal IndexMode = iota
	Number
	Letter
=======
    NoIndex IndexMode = iota
    Literal
    Number
    Letter
>>>>>>> 73fc2f24
)

const (
	DefaultSuffix IndexMode = iota << 8
	LiteralSuffix
)

func (imode IndexMode) UseIndex() bool       { return imode&0xFF != NoIndex }
func (imode IndexMode) UseLiteral() bool       { return imode&0xFF == Literal }
func (imode IndexMode) UseNumber() bool        { return imode&0xFF == Number }
func (imode IndexMode) UseLetter() bool        { return imode&0xFF == Letter }
func (imode IndexMode) UseDefaultSuffix() bool { return imode&(0xFF00) == DefaultSuffix }
func (imode IndexMode) UseLiteralSuffix() bool { return imode&(0xFF00) == LiteralSuffix }

var alpha = `abcdefghijklmnopqrstuvwxyzABCDEFGHIJKLMNOPQRSTUVWXYZ`
var alphaLen = len(alpha)

func getLetterIndex(i int) string {
	p := make([]byte, 0, 1)
	for i > 0 {
		p = append(p, 0)
		if len(p) > 1 {
			copy(p[1:], p)
		}
		p[0] = alpha[i%alphaLen]
		i /= alphaLen
	}
	return string(p)
}

func (m *Menu) getIndexNoSuffix(i int) string {
<<<<<<< HEAD
	switch {
	case m.UseLiteral():
		return m.Index
	case m.UseNumber():
		return strconv.Itoa(i)
	case m.UseLetter():
		return getLetterIndex(i)
	}
	panic("Index option error.")
}

func (m *Menu) getIndex(i int) string {
	ind := m.getIndexNoSuffix(i)

	var s string
	switch {
	case m.UseLiteralSuffix():
		s = m.IndexSuffix
	case m.UseDefaultSuffix():
		switch {
		case m.UseLiteral():
			// This case might produce a warning...
			s = " "
		case m.UseNumber():
			fallthrough
		case m.UseLetter():
			s = ". "
		}
	default:
		panic("Suffix option error.")
	}

	return ind + s
=======
    switch {
    case !m.UseIndex():
        return ""
    case m.UseLiteral():
        return m.Index
    case m.UseNumber():
        return strconv.Itoa(i)
    case m.UseLetter():
        return getLetterIndex(i)
    }
    panic("Index option error.")
}

func (m *Menu) getIndex(i int) string {
    ind := m.getIndexNoSuffix(i)

    var s string
    switch {
    case m.UseLiteralSuffix():
        s = m.IndexSuffix
    case m.UseDefaultSuffix():
        switch {
        case !m.UseIndex():
            s = ""
        case m.UseLiteral():
            // This case might produce a warning...
            s = " "
        case m.UseNumber():
            fallthrough
        case m.UseLetter():
            s = ". "
        }
    default:
        panic("Suffix option error.")
    }

    return ind + s
>>>>>>> 73fc2f24
}

type SelectMode uint

const (
	IndexSelect SelectMode = 1 << iota
	NameSelect
)

func (smode SelectMode) SelectIndices() bool { return smode&IndexSelect != 0 }
func (smode SelectMode) SelectNames() bool   { return smode&NameSelect != 0 }

type Menu struct {
<<<<<<< HEAD
	// A list of Menu choices. See Menu.Choice and Menu.SetChoices
	Choices []Stringer
	// A header text (describing the Menu).
	Header string
	// The text to prompt the user with after displaying the Menu.
	Question string
	// This mode is passed directly to the function List().
	ListMode
	// The index string mode.
	IndexMode
	// The selection mode for the choice prompt.
	SelectMode
	// The index and suffix used for all choices if IndexMode is Literal.
	Index       string
	IndexSuffix string
	// A handler function for any errors encountered.
	Panic func(error)
=======
    // A list of Menu choices. See Menu.Choice and Menu.SetChoices
    Choices []Stringer
    Actions []func(Stringer, string)
    // A header text (describing the Menu).
    Header string
    // The text to prompt the user with after displaying the Menu.
    Question string
    // This mode is passed directly to the function List().
    ListMode
    // The index string mode.
    IndexMode
    // The selection mode for the choice prompt.
    SelectMode
    // The index and suffix used for all choices if IndexMode is Literal.
    Index       string
    IndexSuffix string
    // When Menu.Shell is true, the menu acts like a shell. The first token of
    // the response is treated as the menu item. The remaining string is passed
    // to any action supplied for the choice in the second argument.
    Shell bool
    // A handler function for any errors encountered.
    Panic func(os.Error)
>>>>>>> 73fc2f24
}

func newMenu() *Menu {
	m := new(Menu)
	m.ListMode = Rows
	m.IndexMode = Number
	m.SelectMode = IndexSelect | NameSelect
	return m
}

//  The number of choices currently in the Menu.
func (m *Menu) Len() int { return len(m.Choices) }

//  Create a list of menu items (with indices) and a translation table that
//  maps menu selections (possibly name and index) to an integer index into
//  m.Choices.
func (m *Menu) Selections() (choices []string, selections []string, tr map[string]int) {
<<<<<<< HEAD
	selectIndices, selectNames := m.SelectIndices(), m.SelectNames()
	if m.UseLiteral() {
		// Can't select indices if all choices have the same index.
		selectIndices = false
	}
	// Compute the necessary size of the structures and allocate them.
	n := m.Len()
	trSize := n
	if selectIndices && selectNames {
		trSize += n
	}
	choices = make([]string, n)
	selections = make([]string, 0, trSize)
	tr = make(map[string]int, trSize)

	addSelection := func(i int, s string) {
		if _, present := tr[s]; present {
			panic(fmt.Errorf("Selection conflict %s", s))
		}
		tr[s] = i
		selections = append(selections, s)
	}

	for i := range m.Choices {
		choices[i] = m.getIndex(i) + m.Choices[i].String()
		if selectIndices {
			addSelection(i, m.getIndexNoSuffix(i))
		}
		if selectNames {
			addSelection(i, m.Choices[i].String())
		}
	}
	return
=======
    selectIndices, selectNames := m.SelectIndices(), m.SelectNames()
    if m.Shell {
        // Can't select indices in shell commands.
        selectIndices = false
        selectNames = true
    }
    if m.UseLiteral() {
        // Can't select indices if all choices have the same index.
        selectIndices = false
        selectNames = true // Run into a problem when multiple choices have the same name.
    }
    // Compute the necessary size of the structures and allocate them.
    n := m.Len()
    trSize := n
    if selectIndices && selectNames {
        trSize += n
    }
    choices = make([]string, n)
    selections = make([]string, 0, trSize)
    tr = make(map[string]int, trSize)

    addSelection := func(i int, s string) {
        if _, present := tr[s]; present {
            panic(fmt.Errorf("Selection conflict %s", s))
        }
        tr[s] = i
        selections = append(selections, s)
    }

    for i := range m.Choices {
        choices[i] = m.getIndex(i) + m.Choices[i].String()
        if selectIndices {
            addSelection(i, m.getIndexNoSuffix(i))
        }
        if selectNames {
            addSelection(i, m.Choices[i].String())
        }
    }
    return
>>>>>>> 73fc2f24
}

//  Make a []Stringer with objects from a slice of arbitrary (interface) type.
//  This should be called before calling m.Choice() to add single choices.
/*
func (m *Menu) SetChoices(cs interface{}) {
	// Zero out the old choice list (even if there is an error)
	var zero []Stringer
	m.Choices = zero

	// Make sure cs is a slice containing Stringer objects.
	csval := reflect.ValueOf(cs)
	cstyp := csval.Type()
	if k := cstyp.Kind(); k != reflect.Slice {
		panic("Argument of Menu.ChoicesSlice must be a slice.")
	}

	n := csval.Len()
	m.Choices = make([]Stringer, n)
	for i := 0; i < n; i++ {
		m.Choices[i] = makeStringer(csval.Index(i).Interface())
	}
}
*/

//  Append a choice (either string or Stringer) to m.Choices.
<<<<<<< HEAD
func (m *Menu) Choice(s interface{}) { m.Choices = append(m.Choices, makeStringer(s)) }

//  Prepend a choice (either string or Stringer) to the front (top) of m.Choices.
func (m *Menu) ChoicePre(s interface{}) {
	m.Choices = append(m.Choices, zeroStringer)
	if m.Len() > 1 {
		copy(m.Choices[1:], m.Choices)
	}
	m.Choices[0] = makeStringer(s)
=======
func (m *Menu) Choice(item interface{}, action func(Stringer, string)) {
    m.Choices = append(m.Choices, makeStringer(item))
    m.Actions = append(m.Actions, action)
}

//  Prepend a choice (either string or Stringer) to the front (top) of m.Choices.
func (m *Menu) ChoicePre(s interface{}, action func(Stringer, string)) {
    m.Choices = append(m.Choices, zeroStringer)
    if m.Len() > 1 {
        copy(m.Choices[1:], m.Choices)
    }
    m.Choices[0] = makeStringer(s)

    m.Actions = append(m.Actions, nil)
    if m.Len() > 1 {
        copy(m.Actions[1:], m.Actions)
    }
    m.Actions[0] = action
>>>>>>> 73fc2f24
}<|MERGE_RESOLUTION|>--- conflicted
+++ resolved
@@ -8,16 +8,8 @@
  *  Description: 
  */
 import (
-<<<<<<< HEAD
 	"fmt"
-	"reflect"
 	"strconv"
-=======
-    "strconv"
-    //"reflect"
-    "fmt"
-    "os"
->>>>>>> 73fc2f24
 )
 
 //  Construct an IndexMode by combining index options and suffix options.
@@ -29,16 +21,10 @@
 type IndexMode uint
 
 const (
-<<<<<<< HEAD
-	Literal IndexMode = iota
+	NoIndex IndexMode = iota
+	Literal
 	Number
 	Letter
-=======
-    NoIndex IndexMode = iota
-    Literal
-    Number
-    Letter
->>>>>>> 73fc2f24
 )
 
 const (
@@ -70,7 +56,6 @@
 }
 
 func (m *Menu) getIndexNoSuffix(i int) string {
-<<<<<<< HEAD
 	switch {
 	case m.UseLiteral():
 		return m.Index
@@ -104,45 +89,6 @@
 	}
 
 	return ind + s
-=======
-    switch {
-    case !m.UseIndex():
-        return ""
-    case m.UseLiteral():
-        return m.Index
-    case m.UseNumber():
-        return strconv.Itoa(i)
-    case m.UseLetter():
-        return getLetterIndex(i)
-    }
-    panic("Index option error.")
-}
-
-func (m *Menu) getIndex(i int) string {
-    ind := m.getIndexNoSuffix(i)
-
-    var s string
-    switch {
-    case m.UseLiteralSuffix():
-        s = m.IndexSuffix
-    case m.UseDefaultSuffix():
-        switch {
-        case !m.UseIndex():
-            s = ""
-        case m.UseLiteral():
-            // This case might produce a warning...
-            s = " "
-        case m.UseNumber():
-            fallthrough
-        case m.UseLetter():
-            s = ". "
-        }
-    default:
-        panic("Suffix option error.")
-    }
-
-    return ind + s
->>>>>>> 73fc2f24
 }
 
 type SelectMode uint
@@ -156,7 +102,6 @@
 func (smode SelectMode) SelectNames() bool   { return smode&NameSelect != 0 }
 
 type Menu struct {
-<<<<<<< HEAD
 	// A list of Menu choices. See Menu.Choice and Menu.SetChoices
 	Choices []Stringer
 	// A header text (describing the Menu).
@@ -174,30 +119,6 @@
 	IndexSuffix string
 	// A handler function for any errors encountered.
 	Panic func(error)
-=======
-    // A list of Menu choices. See Menu.Choice and Menu.SetChoices
-    Choices []Stringer
-    Actions []func(Stringer, string)
-    // A header text (describing the Menu).
-    Header string
-    // The text to prompt the user with after displaying the Menu.
-    Question string
-    // This mode is passed directly to the function List().
-    ListMode
-    // The index string mode.
-    IndexMode
-    // The selection mode for the choice prompt.
-    SelectMode
-    // The index and suffix used for all choices if IndexMode is Literal.
-    Index       string
-    IndexSuffix string
-    // When Menu.Shell is true, the menu acts like a shell. The first token of
-    // the response is treated as the menu item. The remaining string is passed
-    // to any action supplied for the choice in the second argument.
-    Shell bool
-    // A handler function for any errors encountered.
-    Panic func(os.Error)
->>>>>>> 73fc2f24
 }
 
 func newMenu() *Menu {
@@ -215,7 +136,6 @@
 //  maps menu selections (possibly name and index) to an integer index into
 //  m.Choices.
 func (m *Menu) Selections() (choices []string, selections []string, tr map[string]int) {
-<<<<<<< HEAD
 	selectIndices, selectNames := m.SelectIndices(), m.SelectNames()
 	if m.UseLiteral() {
 		// Can't select indices if all choices have the same index.
@@ -249,47 +169,6 @@
 		}
 	}
 	return
-=======
-    selectIndices, selectNames := m.SelectIndices(), m.SelectNames()
-    if m.Shell {
-        // Can't select indices in shell commands.
-        selectIndices = false
-        selectNames = true
-    }
-    if m.UseLiteral() {
-        // Can't select indices if all choices have the same index.
-        selectIndices = false
-        selectNames = true // Run into a problem when multiple choices have the same name.
-    }
-    // Compute the necessary size of the structures and allocate them.
-    n := m.Len()
-    trSize := n
-    if selectIndices && selectNames {
-        trSize += n
-    }
-    choices = make([]string, n)
-    selections = make([]string, 0, trSize)
-    tr = make(map[string]int, trSize)
-
-    addSelection := func(i int, s string) {
-        if _, present := tr[s]; present {
-            panic(fmt.Errorf("Selection conflict %s", s))
-        }
-        tr[s] = i
-        selections = append(selections, s)
-    }
-
-    for i := range m.Choices {
-        choices[i] = m.getIndex(i) + m.Choices[i].String()
-        if selectIndices {
-            addSelection(i, m.getIndexNoSuffix(i))
-        }
-        if selectNames {
-            addSelection(i, m.Choices[i].String())
-        }
-    }
-    return
->>>>>>> 73fc2f24
 }
 
 //  Make a []Stringer with objects from a slice of arbitrary (interface) type.
@@ -316,7 +195,6 @@
 */
 
 //  Append a choice (either string or Stringer) to m.Choices.
-<<<<<<< HEAD
 func (m *Menu) Choice(s interface{}) { m.Choices = append(m.Choices, makeStringer(s)) }
 
 //  Prepend a choice (either string or Stringer) to the front (top) of m.Choices.
@@ -326,24 +204,4 @@
 		copy(m.Choices[1:], m.Choices)
 	}
 	m.Choices[0] = makeStringer(s)
-=======
-func (m *Menu) Choice(item interface{}, action func(Stringer, string)) {
-    m.Choices = append(m.Choices, makeStringer(item))
-    m.Actions = append(m.Actions, action)
-}
-
-//  Prepend a choice (either string or Stringer) to the front (top) of m.Choices.
-func (m *Menu) ChoicePre(s interface{}, action func(Stringer, string)) {
-    m.Choices = append(m.Choices, zeroStringer)
-    if m.Len() > 1 {
-        copy(m.Choices[1:], m.Choices)
-    }
-    m.Choices[0] = makeStringer(s)
-
-    m.Actions = append(m.Actions, nil)
-    if m.Len() > 1 {
-        copy(m.Actions[1:], m.Actions)
-    }
-    m.Actions[0] = action
->>>>>>> 73fc2f24
 }